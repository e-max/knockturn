--- conflicted
+++ resolved
@@ -62,13 +62,12 @@
 }
 
 impl Order {
-<<<<<<< HEAD
     pub fn is_expired(&self) -> bool {
         self.created_at + Duration::seconds(TTL_SECONDS) < Utc::now().naive_utc()
-=======
+    }
+
     pub fn grins(&self) -> Money {
         Money::new(self.grin_amount, Currency::GRIN)
->>>>>>> c8d36243
     }
 }
 
