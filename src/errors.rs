--- conflicted
+++ resolved
@@ -23,8 +23,6 @@
 
     #[fail(display = "General error: {}", _0)]
     General(String),
-<<<<<<< HEAD
-=======
 
     #[fail(display = "Got error when call wallet API {}", _0)]
     WalletAPIError(String),
@@ -34,7 +32,6 @@
     fn from(error: MailboxError) -> Self {
         Error::General(s!(error))
     }
->>>>>>> 0db1fa1f
 }
 
 impl From<diesel::result::Error> for Error {
